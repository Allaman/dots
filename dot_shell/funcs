--- conflicted
+++ resolved
@@ -369,8 +369,6 @@
     if [[ -n "$selected_dir" ]]; then
         cd "$selected_dir" || return 1
     fi
-<<<<<<< HEAD
-=======
 }
 
 # allows me to always type "make" and I do not have to check
@@ -382,5 +380,4 @@
   else
     make $@
   fi
->>>>>>> 64a3e3b6
 }